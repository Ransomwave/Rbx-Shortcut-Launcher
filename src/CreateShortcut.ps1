--- conflicted
+++ resolved
@@ -6,7 +6,6 @@
 
 # Function to get game information from Roblox API with retry logic
 function Get-RobloxGameInfo {
-<<<<<<< HEAD
     param(
         [string]$GameId,
         [int]$MaxRetries = 3,
@@ -62,29 +61,6 @@
                 return $null
             }
             Write-Warning "Attempt $attempt failed: $_"
-=======
-    param([string]$GameId) # PascalCase for parameter names lol
-    
-    try {
-        # $headers = @{
-        #     'User-Agent' = 'Mozilla/5.0 (Windows NT 10.0; Win64; x64) AppleWebKit/537.36 (KHTML, like Gecko) Chrome/120.0.0.0 Safari/537.36'
-        # }
-        # Headers aren't necessarily needed, but you can uncomment if you're having any trouble with requests.
-        
-        # The ID from the URL is the Place ID, use it directly
-        # Get place details which will give us the universe ID
-        $placeUrl = "https://apis.roblox.com/universes/v1/places/$GameId/universe"
-        $placeResponse = Invoke-RestMethod -Uri $placeUrl -Method Get -Headers $headers -UseBasicParsing
-        
-        $universeId = $placeResponse.universeId
-        
-        # Get game details using Universe ID
-        $gameUrl = "https://games.roblox.com/v1/games?universeIds=$universeId"
-        $gameResponse = Invoke-RestMethod -Uri $gameUrl -Method Get -Headers $headers -UseBasicParsing
-        
-        if ($gameResponse.data.Count -eq 0) {
-            throw "Game not found with ID: $GameId"
->>>>>>> ea2c8168
         }
     }
     return $null
@@ -221,7 +197,6 @@
 
 Write-Host ""
 
-<<<<<<< HEAD
 # Validate all Game IDs
 $validGameIds = @()
 foreach ($id in $GameIds) {
@@ -231,12 +206,6 @@
     else {
         Write-Warning "Invalid Game ID skipped: $id"
     }
-=======
-# Validate Game ID
-if (-not ($GameId -match '^\d+$')) {
-    Write-Error "Invalid Game ID. Please enter a numeric value. (Make sure it's the game ID, not the URL!)"
-    exit 1
->>>>>>> ea2c8168
 }
 
 if ($validGameIds.Count -eq 0) {
@@ -244,7 +213,6 @@
     exit 1
 }
 
-<<<<<<< HEAD
 Write-Host "Processing $($validGameIds.Count) game(s)..." -ForegroundColor Cyan
 Write-Host ""
 
@@ -255,7 +223,7 @@
 foreach ($gameId in $validGameIds) {
     Write-Host "--- Processing Game ID: $gameId ---" -ForegroundColor Magenta
     
-    # Ask for custom name and private server (only in single mode)
+    # Ask for custom name and private server
     $customName = ""
     $privateServer = ""
     
@@ -274,42 +242,6 @@
     }
     
     Write-Host ""
-=======
-Write-Host "Game found: $($gameInfo.Name)" -ForegroundColor Green
-
-# Remove invalid characters and emojis
-$safeName = $gameInfo.Name -replace '[\\/:*?"<>|]', '_'
-$safeName = $safeName -replace '[^\x00-\x7F]', ''
-$safeName = $safeName -replace '\s+', ' ' -replace '_+', '_' -replace '^\s+|\s+$', '' # Trim spaces and underscores
-
-if ([string]::IsNullOrWhiteSpace($safeName)) {
-    $safeName = "RobloxGame_$GameId"
-}
-
-$shortcutPath = Join-Path $OutputPath "$safeName.lnk"
-$iconPath = Join-Path $env:TEMP "$safeName.ico"
-
-# Download and convert icon from png to ico
-Write-Host "Downloading game icon..." -ForegroundColor Yellow
-$iconSuccess = Convert-ImageToIcon -ImageUrl $gameInfo.IconUrl -OutputPath $iconPath
-
-
-# Create Shortcut and set properties
-Write-Host "Creating shortcut..." -ForegroundColor Yellow
-$WshShell = New-Object -ComObject WScript.Shell # Create COM object
-$Shortcut = $WshShell.CreateShortcut($shortcutPath) # Use that same COM object to create the shortcut
-$Shortcut.TargetPath = "roblox://placeId=$($gameInfo.PlaceId)"
-$Shortcut.Description = "Launch $($gameInfo.Name) on Roblox"
-$Shortcut.WorkingDirectory = $OutputPath
-
-# Set icon if downloaded
-if ($iconSuccess -and (Test-Path $iconPath)) {
-    $Shortcut.IconLocation = $iconPath
-    Write-Host "Icon applied successfully" -ForegroundColor Green
-}
-else {
-    Write-Warning "Could not apply custom icon! Using default Windows icon."
->>>>>>> ea2c8168
 }
 
 # Summary
@@ -318,13 +250,5 @@
 Write-Host "Successful: $successCount" -ForegroundColor Green
 Write-Host "Failed: $failCount" -ForegroundColor Red
 Write-Host ""
-<<<<<<< HEAD
 Write-Host "Note: Icon files are saved in: $env:TEMP" -ForegroundColor Gray
-Write-Host "      Keep these files to maintain custom icons." -ForegroundColor Gray
-=======
-Write-Host "Note: The icon file is saved at: $iconPath"
-Write-Host "      Keep this file to maintain the custom icon." -ForegroundColor Yellow
-
-# Cleanup shortcut creation COM object to avoid memory leaks
-[System.Runtime.Interopservices.Marshal]::ReleaseComObject($WshShell) | Out-Null
->>>>>>> ea2c8168
+Write-Host "      Keep these files to maintain custom icons." -ForegroundColor Gray